--- conflicted
+++ resolved
@@ -114,14 +114,9 @@
 from PIL import Image
 
 from edflow.data.util import adjust_support
-<<<<<<< HEAD
 from edflow.util import walk, retrieve, pop_keypath, set_value
-from edflow.data.dataset import DatasetMixin, CsvDataset, ProcessedDataset
-=======
-from edflow.util import walk, retrieve, pop_keypath
 from edflow.data.dataset import DatasetMixin
 from edflow.data.believers.meta import MetaDataset
->>>>>>> 4cd2225b
 from edflow.project_manager import ProjectManager as P
 from edflow.hooks.hook import Hook
 from edflow.custom_logging import get_logger
