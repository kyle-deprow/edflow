--- conflicted
+++ resolved
@@ -2,13 +2,9 @@
 import importlib
 import os
 import yaml
-<<<<<<< HEAD
 import math
-from tqdm import tqdm, trange
 
 import multiprocessing as mp
-=======
->>>>>>> 2a61cb00
 import traceback
 
 from edflow.iterators.batches import make_batches
@@ -48,115 +44,67 @@
 
 def _train(config, root, checkpoint=None, retrain=False):
     '''Run training. Loads model, iterator and dataset according to config.'''
-    try:
 
-        logger = get_logger('train')
-        logger.info('Starting Training')
+    logger = get_logger('train')
+    logger.info('Starting Training')
 
-        implementations = get_implementations_from_config(
-                config, ["model", "iterator", "dataset"])
+    implementations = get_implementations_from_config(
+            config, ["model", "iterator", "dataset"])
 
-<<<<<<< HEAD
-        # fork early to avoid taking all the crap into forked processes
-        dataset = implementations["dataset"](config=config)
-        logger.info("Number of training samples: {}".format(len(dataset)))
-        n_processes = config.get("n_data_processes", min(16, config["batch_size"]))
-        batches = make_batches(dataset, batch_size = config["batch_size"],
-                shuffle = True, n_processes = n_processes)
-        # get them going
-        next(batches)
-        batches.reset()
-
-        if "num_steps" in config:
-            # set number of epochs to perform at least num_steps steps
-            steps_per_epoch = len(dataset) / config["batch_size"]
-            num_epochs = config["num_steps"] / steps_per_epoch
-            config["num_epochs"] = math.ceil(num_epochs)
-=======
     # fork early to avoid taking all the crap into forked processes
     dataset = implementations["dataset"](config=config)
     logger.info("Number of training samples: {}".format(len(dataset)))
+    n_processes = config.get("n_data_processes", min(16, config["batch_size"]))
     batches = make_batches(dataset,
                            batch_size=config["batch_size"],
-                           shuffle=True)
+                           shuffle=True,
+                           n_processes=n_processes)
     # get them going
     next(batches)
     batches.reset()
+
+    if "num_steps" in config:
+        # set number of epochs to perform at least num_steps steps
+        steps_per_epoch = len(dataset) / config["batch_size"]
+        num_epochs = config["num_steps"] / steps_per_epoch
+        config["num_epochs"] = math.ceil(num_epochs)
 
     Model = implementations["model"](config)
     Trainer = implementations["iterator"](config,
                                           root,
                                           Model,
                                           hook_freq=config["hook_freq"])
->>>>>>> 2a61cb00
 
-        Model = implementations["model"](config)
-        Trainer = implementations["iterator"](config, root, Model, hook_freq=config["hook_freq"])
+    if checkpoint is not None:
+        Trainer.initialize(checkpoint_path=checkpoint)
+    else:
+        Trainer.initialize()
 
-        if checkpoint is not None:
-            Trainer.initialize(checkpoint_path=checkpoint)
-        else:
-            Trainer.initialize()
+    if retrain:
+        Trainer.reset_global_step()
 
-<<<<<<< HEAD
-        if retrain:
-            Trainer.reset_global_step()
-=======
+    Trainer.fit(batches)
+
+
 def _test(config, root, nogpu=False, bar_position=0):
     '''Run tests. Loads model, iterator and dataset from config.'''
->>>>>>> 2a61cb00
 
-        Trainer.fit(batches)
-    except:
-        traceback.print_exc()
-        logger.error("Training failed.")
+    logger = get_logger('test', 'latest_eval')
+    if "test_batch_size" in config:
+        config['batch_size'] = config['test_batch_size']
+    if "test_mode" not in config:
+        config["test_mode"] = True
 
+    implementations = get_implementations_from_config(
+            config, ["model", "iterator", "dataset"])
 
-<<<<<<< HEAD
-
-def test(config, root, nogpu = False, bar_position = 0):
-    '''Run tests. Loads model, iterator and dataset from config.'''
-    try:
-
-        logger = get_logger('test', 'latest_eval')
-        if "test_batch_size" in config:
-            config['batch_size'] = config['test_batch_size']
-        if not "test_mode" in config:
-            config["test_mode"] = True
-
-        implementations = get_implementations_from_config(
-                config, ["model", "iterator", "dataset"])
-
-        dataset = implementations["dataset"](config = config)
-        logger.info("Number of testing samples: {}".format(len(dataset)))
-        n_processes = config.get("n_data_processes", min(16, config["batch_size"]))
-        batches = make_batches(dataset, batch_size = config["batch_size"],
-                shuffle = False, n_processes = n_processes)
-        # get going
-        next(batches)
-        batches.reset()
-
-        Model = implementations["model"](config)
-
-        HBU_Evaluator = implementations["iterator"](
-            config,
-            root,
-            Model,
-            hook_freq=1,
-            bar_position=bar_position,
-            nogpu = nogpu)
-
-        while True:
-            HBU_Evaluator.iterate(batches)
-    except:
-        traceback.print_exc()
-        logger.error("Training failed.")
-=======
     dataset = implementations["dataset"](config=config)
     logger.info("Number of testing samples: {}".format(len(dataset)))
+    n_processes = config.get("n_data_processes", min(16, config["batch_size"]))
     batches = make_batches(dataset,
                            batch_size=config["batch_size"],
-                           shuffle=False)
+                           shuffle=False,
+                           n_processes=n_processes)
     # get going
     next(batches)
     batches.reset()
@@ -173,7 +121,6 @@
 
     while True:
         HBU_Evaluator.iterate(batches)
->>>>>>> 2a61cb00
 
 
 def main(opt):
