--- conflicted
+++ resolved
@@ -243,12 +243,6 @@
         The original labels, with keys without the ``:loader`` part.
     """
 
-<<<<<<< HEAD
-    for k_ in list(loaders.keys()):
-        k = k_ + "_"
-        labels[k] = labels[k_]
-        del labels[k_]
-=======
     for k_ in labels.keys():
         k, l = loader_from_key(k_)
         if l is not None:
@@ -260,7 +254,6 @@
             k = k_ + "_"
             labels[k] = labels[k_]
             del labels[k_]
->>>>>>> 0d5fc51e
 
     return labels
 
