import os
from edflow.iterators.model_iterator import PyHookedModelIterator
from edflow.hooks.checkpoint_hooks.lambda_checkpoint_hook import LambdaCheckpointHook
from edflow.hooks.logging_hooks.minimal_logging_hook import LoggingHook
from edflow.hooks.util_hooks import IntervalHook, ExpandHook
from edflow.eval.pipeline import TemplateEvalHook
from edflow.project_manager import ProjectManager
from edflow.util import (
    retrieve,
    set_default,
    set_value,
    get_obj_from_str,
    get_str_from_obj,
)


class TemplateIterator(PyHookedModelIterator):
    """A specialization of PyHookedModelIterator which adds reasonable default
    behaviour. Subclasses should implement `save`, `restore` and `step_op`."""

    def __init__(self, *args, **kwargs):
        super().__init__(*args, **kwargs)

        # wrap save and restore into a LambdaCheckpointHook
        self.ckpthook = LambdaCheckpointHook(
            root_path=ProjectManager.checkpoints,
            global_step_getter=self.get_global_step,
            global_step_setter=self.set_global_step,
            save=self.save,
            restore=self.restore,
            interval=set_default(self.config, "ckpt_freq", None),
        )
        # write checkpoints after epoch or when interrupted during training
        if not self.config.get("test_mode", False):
            self.hooks.append(self.ckpthook)

        ## hooks - disabled unless -t is specified

        # execute train ops
        self._train_ops = set_default(self.config, "train_ops", ["train/train_op"])
        train_hook = ExpandHook(paths=self._train_ops, interval=1)
        self.hooks.append(train_hook)

        # log train/step_ops/log_ops in increasing intervals
        self._log_ops = set_default(
            self.config, "log_ops", ["train/log_op", "validation/log_op"]
        )
        self.loghook = LoggingHook(
            paths=self._log_ops, root_path=ProjectManager.train, interval=1
        )
        self.ihook = IntervalHook(
            [self.loghook],
            interval=set_default(self.config, "start_log_freq", 1),
            modify_each=1,
            max_interval=set_default(self.config, "log_freq", 1000),
            get_step=self.get_global_step,
        )
        self.hooks.append(self.ihook)

        # setup logging integrations
        if not self.config.get("test_mode", False):
            default_wandb_logging = {"active": False, "handlers": ["scalars", "images"]}
            wandb_logging = set_default(
                self.config, "integrations/wandb", default_wandb_logging
            )
            if wandb_logging["active"]:
                import wandb
                from edflow.hooks.logging_hooks.wandb_handler import (
                    log_wandb,
                    log_wandb_images,
                )

                os.environ["WANDB_RESUME"] = "allow"
                os.environ["WANDB_RUN_ID"] = ProjectManager.root.strip("/").replace(
                    "/", "-"
                )
                wandb.init(name=ProjectManager.root, config=self.config)

                handlers = set_default(
                    self.config,
                    "integrations/wandb/handlers",
                    default_wandb_logging["handlers"],
                )
                if "scalars" in handlers:
                    self.loghook.handlers["scalars"].append(log_wandb)
                if "images" in handlers:
                    self.loghook.handlers["images"].append(log_wandb_images)

            default_tensorboardX_logging = {
                "active": False,
                "handlers": ["scalars", "images"],
            }
            tensorboardX_logging = set_default(
                self.config, "integrations/tensorboardX", default_tensorboardX_logging
            )
            if tensorboardX_logging["active"]:
                from tensorboardX import SummaryWriter
                from edflow.hooks.logging_hooks.tensorboardX_handler import (
                    log_tensorboard_config,
                    log_tensorboard_scalars,
                    log_tensorboard_images,
                )

                self.tensorboardX_writer = SummaryWriter(ProjectManager.root)
                log_tensorboard_config(
                    self.tensorboardX_writer, self.config, self.get_global_step()
                )
                handlers = set_default(
                    self.config,
                    "integrations/tensorboardX/handlers",
                    default_tensorboardX_logging["handlers"],
                )
                if "scalars" in handlers:
                    self.loghook.handlers["scalars"].append(
                        lambda *args, **kwargs: log_tensorboard_scalars(
                            self.tensorboardX_writer, *args, **kwargs
                        )
                    )
                if "images" in handlers:
                    self.loghook.handlers["images"].append(
                        lambda *args, **kwargs: log_tensorboard_images(
                            self.tensorboardX_writer, *args, **kwargs
                        )
                    )

        ## epoch hooks

        # evaluate validation/step_ops/eval_op after each epoch
        self._eval_op = set_default(
            self.config, "eval_hook/eval_op", "validation/eval_op"
        )
<<<<<<< HEAD
        # TODO simplify callback loading - no need to load objects here
=======
        label_key = set_default(
            self.config, "eval_hook/label_key", "validation/eval_op/labels"
        )
>>>>>>> bb8382c6
        _eval_callbacks = set_default(self.config, "eval_hook/eval_callbacks", dict())
        if not isinstance(_eval_callbacks, dict):
            _eval_callbacks = {"cb": _eval_callbacks}
        eval_callbacks = dict()
        for k in _eval_callbacks:
            eval_callbacks[k] = _eval_callbacks[k]
        if hasattr(self, "callbacks"):
            iterator_callbacks = retrieve(self.callbacks, "eval_op", default=dict())
            for k in iterator_callbacks:
                import_path = get_str_from_obj(iterator_callbacks[k])
                set_value(
                    self.config, "eval_hook/eval_callbacks/{}".format(k), import_path
                )
                eval_callbacks[k] = import_path
        if hasattr(self.model, "callbacks"):
            model_callbacks = retrieve(self.model.callbacks, "eval_op", default=dict())
            for k in model_callbacks:
                import_path = get_str_from_obj(model_callbacks[k])
                set_value(
                    self.config, "eval_hook/eval_callbacks/{}".format(k), import_path
                )
                eval_callbacks[k] = import_path
        callback_handler = None
        if not self.config.get("test_mode", False):
            callback_handler = lambda results, paths: self.loghook(
                results=results, step=self.get_global_step(), paths=paths,
<<<<<<< HEAD
            )

        # offer option to run eval functor:
        # overwrite step op to only include the evaluation of the functor and
        # overwrite callbacks to only include the callbacks of the functor
        if self.config.get("test_mode", False) and "eval_functor" in self.config:
            # offer option to use eval functor for evaluation
            eval_functor = get_obj_from_str(self.config["eval_functor"])(
                config=self.config
=======
>>>>>>> bb8382c6
            )
            self.step_ops = lambda: {"eval_op": eval_functor}
            eval_callbacks = dict()
            if hasattr(eval_functor, "callbacks"):
                for k in eval_functor.callbacks:
                    eval_callbacks[k] = get_str_from_obj(eval_functor.callbacks[k])
            set_value(self.config, "eval_hook/eval_callbacks", eval_callbacks)
        self.evalhook = TemplateEvalHook(
<<<<<<< HEAD
            datasets=self.datasets,
=======
            # dataset=self.dataset, # TODO let EvalHook figure out correct split
            dataset=self.validation_dataset,
>>>>>>> bb8382c6
            step_getter=self.get_global_step,
            keypath=self._eval_op,
            config=self.config,
            callbacks=eval_callbacks,
            callback_handler=callback_handler,
        )
        self.epoch_hooks.append(self.evalhook)

    def initialize(self, checkpoint_path=None):
        if checkpoint_path is not None:
            self.ckpthook(checkpoint_path)

    def step_ops(self):
        return self.step_op

    def save(self, checkpoint_path):
        """Save state to checkpoint path."""
        raise NotImplemented()

    def restore(self, checkpoint_path):
        """Restore state from checkpoint path."""
        raise NotImplemented()

    def step_op(self, model, **kwargs):
        """Actual step logic. By default, a dictionary with keys 'train_op',
        'log_op', 'eval_op' and callable values is expected. 'train_op' should
        update the model's state as a side-effect, 'log_op' will be logged to
        the project's train folder. It should be a dictionary with keys
        'images' and 'scalars'. Images are written as png's, scalars are
        written to the log file and stdout. Outputs of 'eval_op' are written
        into the project's eval folder to be evaluated with `edeval`."""
        raise NotImplemented()<|MERGE_RESOLUTION|>--- conflicted
+++ resolved
@@ -129,13 +129,6 @@
         self._eval_op = set_default(
             self.config, "eval_hook/eval_op", "validation/eval_op"
         )
-<<<<<<< HEAD
-        # TODO simplify callback loading - no need to load objects here
-=======
-        label_key = set_default(
-            self.config, "eval_hook/label_key", "validation/eval_op/labels"
-        )
->>>>>>> bb8382c6
         _eval_callbacks = set_default(self.config, "eval_hook/eval_callbacks", dict())
         if not isinstance(_eval_callbacks, dict):
             _eval_callbacks = {"cb": _eval_callbacks}
@@ -162,7 +155,6 @@
         if not self.config.get("test_mode", False):
             callback_handler = lambda results, paths: self.loghook(
                 results=results, step=self.get_global_step(), paths=paths,
-<<<<<<< HEAD
             )
 
         # offer option to run eval functor:
@@ -172,8 +164,6 @@
             # offer option to use eval functor for evaluation
             eval_functor = get_obj_from_str(self.config["eval_functor"])(
                 config=self.config
-=======
->>>>>>> bb8382c6
             )
             self.step_ops = lambda: {"eval_op": eval_functor}
             eval_callbacks = dict()
@@ -182,12 +172,7 @@
                     eval_callbacks[k] = get_str_from_obj(eval_functor.callbacks[k])
             set_value(self.config, "eval_hook/eval_callbacks", eval_callbacks)
         self.evalhook = TemplateEvalHook(
-<<<<<<< HEAD
             datasets=self.datasets,
-=======
-            # dataset=self.dataset, # TODO let EvalHook figure out correct split
-            dataset=self.validation_dataset,
->>>>>>> bb8382c6
             step_getter=self.get_global_step,
             keypath=self._eval_op,
             config=self.config,
