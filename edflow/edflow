#!/usr/bin/env python3

import os

import sys  # noqa


sys.path.append(os.getcwd())  # convenience: load implementations from cwd

pytorch_mp = os.environ.get("USE_PYTORCH_MP", "False") == "True"
if not pytorch_mp:
    import multiprocessing as mp

    # mp = _mp.set_start_method('spawn')
else:
    print("Using pytorch mp")
    import torch.multiprocessing as mp


import argparse  # noqa
import yaml  # noqa

from edflow.main import train, test  # noqa
from edflow.custom_logging import init_project, use_project, get_logger  # noqa
from edflow.custom_logging import set_global_stdout_level  # noqa
from edflow.hooks.checkpoint_hooks.common import get_latest_checkpoint  # noqa
from edflow.config import parse_unknown_args


<<<<<<< HEAD
def update_config(config, additional_kwargs):
    config.update(additional_kwargs)
=======
def update_config(config, options):
    if options is not None:
        for option in options:
            config.update(yaml.full_load(option))
>>>>>>> 1e316d3b
    # single format substitution, does not support nested structures
    for k, v in config.items():
        if isinstance(v, str):
            config[k] = v.format(**config)


def main(opt, additional_kwargs):
    # Project manager
    if opt.project is not None:
        P = use_project(opt.project, postfix=opt.name)
    else:
        # Get base or default parameters
        base_config = {}
        if opt.base is not None:
            for base in opt.base:
                print(base)
                with open(base) as f:
                    base_config.update(yaml.full_load(f))
        print(base_config)
        # get path to implementation
        if opt.train:
            with open(opt.train) as f:
                config = base_config
<<<<<<< HEAD
                config.update(yaml.load(f))
                update_config(config, additional_kwargs)
=======
                config.update(yaml.full_load(f))
                update_config(config, opt.option)
>>>>>>> 1e316d3b
                impl = config["model"]
                name = config.get("experiment_name", None)
        else:
            config = base_config
            update_config(config, additional_kwargs)
            impl = config["model"]
            name = config.get("experiment_name", None)
        if "code_root" in config:
            code_root = config["code_root"]
        else:
            path = impl.split(".")
            # if it looks like a package path, take its root as the code dir
            # otherwise take cwd
            if len(path) > 0:
                code_root = path[0]
            else:
                code_root = "."

        if opt.name is not None:
            # command line takes precedence over "experiment_name" from
            # config
            name = opt.name
        P = init_project("logs", code_root=code_root, postfix=name)

    # Logger
    set_global_stdout_level(opt.log_level)
    logger = get_logger("main")
    logger.info(opt)
    logger.info(P)

    # Processes
    processes = list()

    # Error Communication between processes
    JQ = mp.Queue()

    # Training
    if opt.train:
        if opt.checkpoint is not None:
            checkpoint = opt.checkpoint
        elif opt.project is not None:
            checkpoint = get_latest_checkpoint(P.checkpoints)
        else:
            checkpoint = None

        base_config = {}
        if opt.base is not None:
            for base in opt.base:
                print(base)
                with open(base) as f:
                    base_config.update(yaml.full_load(f))
        print(base_config)
        # get path to implementation
        with open(opt.train) as f:
            config = base_config
<<<<<<< HEAD
            config.update(yaml.load(f))
            update_config(config, additional_kwargs)

        logger.warn("Training config: {}".format(opt.train))
        logger.warn(yaml.dump(config))
=======
            config.update(yaml.full_load(f))
            update_config(config, opt.option)

        logger.info("Training config: {}\n{}".format(opt.train, yaml.dump(config)))
>>>>>>> 1e316d3b

        train_process = mp.Process(
            target=train,
            args=((config, P.train, checkpoint, opt.retrain), JQ, len(processes)),
        )
        processes.append(train_process)

    # Evaluation
    opt.eval = opt.eval or list()
    for eval_idx, eval_config in enumerate(opt.eval):
        if opt.checkpoint is not None:
            checkpoint = opt.checkpoint
        else:
            checkpoint = None
            if opt.project is not None:
                checkpoint = get_latest_checkpoint(P.checkpoints)
        base_config = {}
        if opt.base is not None:
            for base in opt.base:
                with open(base) as f:
                    base_config.update(yaml.full_load(f))
        # get path to implementation
        with open(eval_config) as f:
            config = base_config
<<<<<<< HEAD
            config.update(yaml.load(f))
            update_config(config, additional_kwargs)
        logger.info("Evaluation config: {}".format(eval_config))
        logger.info(yaml.dump(config))
=======
            config.update(yaml.full_load(f))
            update_config(config, opt.option)
        logger.info("Evaluation config: {}\n{}".format(eval_config, yaml.dump(eval_config)))
>>>>>>> 1e316d3b
        nogpu = len(processes) > 0 or opt.nogpu
        bar_position = len(processes) + eval_idx

        test_process = mp.Process(
            target=test,
            args=((config,
                   P.latest_eval,
                   checkpoint,
                   nogpu,
                   bar_position),
                  JQ, len(processes)))
        processes.append(test_process)

    # Take off
    try:
        for p in processes:
            p.start()
        logger.info("Started {} process(es).".format(len(processes)))

        done_count = 0
        while True:
            pidx, exc_or_done, trace = JQ.get()
            if isinstance(exc_or_done, Exception):
                logger.warn("Exception in process {}:".format(pidx))
                logger.warn(trace)
                raise exc_or_done
            elif exc_or_done == "Done":
                logger.info("Process {} is done".format(pidx))
                done_count += 1
            else:
                raise Exception("Unknown element on queue.")

            if done_count >= len(processes):
                break

    except (Exception, KeyboardInterrupt) as e:
        logger.info("Terminating all processes")
        for p in processes:
            p.terminate()
        if not isinstance(e, KeyboardInterrupt):
            # reraise if we caught a general exception
            # TODO: only reraise if this is not an exception of a child that
            # was already logged above
            raise e
    finally:
        # Landing
        for p in processes:
            p.join()
        logger.info("Finished")


if __name__ == "__main__":
    default_log_dir = os.path.join(os.getcwd(), "log")

    parser = argparse.ArgumentParser()
    parser.add_argument(
        "-n", "--name", metavar="description", help="postfix of log directory."
    )
    parser.add_argument(
        "-b",
        "--base",
        nargs="*",
        metavar="base_config.yaml",
        help="Path to base config. Any parameter in here is overwritten by "
        "the train of eval config. Useful e.g. for model parameters, which"
        " stay constant between trainings and evaluations.",
        default=None,
    )
    parser.add_argument(
        "-t", "--train", metavar="config.yaml", help="path to training config"
    )
    parser.add_argument(
        "-e",
        "--eval",
        nargs="*",
        metavar="config.yaml",
        help="path to evaluation configs",
    )
    parser.add_argument("-p", "--project", help="path to existing project")
    parser.add_argument("-c", "--checkpoint", help="path to existing checkpoint")
    parser.add_argument(
        "-r", "--retrain", action="store_true", help="reset global step"
    )
    parser.add_argument(
        "--nogpu", action="store_true", help="disable gpu for tensorflow"
    )
    parser.add_argument(
        "-log",
        "--log-level",
        metavar="LEVEL",
        type=str,
        choices=["warn", "info", "debug", "critical"],
        default="info",
        help="Set the std-out logging level.",
    )
    opt, unknown = parser.parse_known_args()
    additional_kwargs = parse_unknown_args(unknown)
    main(opt, additional_kwargs)<|MERGE_RESOLUTION|>--- conflicted
+++ resolved
@@ -26,16 +26,8 @@
 from edflow.hooks.checkpoint_hooks.common import get_latest_checkpoint  # noqa
 from edflow.config import parse_unknown_args
 
-
-<<<<<<< HEAD
 def update_config(config, additional_kwargs):
     config.update(additional_kwargs)
-=======
-def update_config(config, options):
-    if options is not None:
-        for option in options:
-            config.update(yaml.full_load(option))
->>>>>>> 1e316d3b
     # single format substitution, does not support nested structures
     for k, v in config.items():
         if isinstance(v, str):
@@ -59,13 +51,8 @@
         if opt.train:
             with open(opt.train) as f:
                 config = base_config
-<<<<<<< HEAD
-                config.update(yaml.load(f))
+                config.update(yaml.full_load(f))
                 update_config(config, additional_kwargs)
-=======
-                config.update(yaml.full_load(f))
-                update_config(config, opt.option)
->>>>>>> 1e316d3b
                 impl = config["model"]
                 name = config.get("experiment_name", None)
         else:
@@ -121,18 +108,10 @@
         # get path to implementation
         with open(opt.train) as f:
             config = base_config
-<<<<<<< HEAD
-            config.update(yaml.load(f))
+            config.update(yaml.full_load(f))
             update_config(config, additional_kwargs)
 
-        logger.warn("Training config: {}".format(opt.train))
-        logger.warn(yaml.dump(config))
-=======
-            config.update(yaml.full_load(f))
-            update_config(config, opt.option)
-
         logger.info("Training config: {}\n{}".format(opt.train, yaml.dump(config)))
->>>>>>> 1e316d3b
 
         train_process = mp.Process(
             target=train,
@@ -157,16 +136,9 @@
         # get path to implementation
         with open(eval_config) as f:
             config = base_config
-<<<<<<< HEAD
-            config.update(yaml.load(f))
+            config.update(yaml.full_load(f))
             update_config(config, additional_kwargs)
-        logger.info("Evaluation config: {}".format(eval_config))
-        logger.info(yaml.dump(config))
-=======
-            config.update(yaml.full_load(f))
-            update_config(config, opt.option)
         logger.info("Evaluation config: {}\n{}".format(eval_config, yaml.dump(eval_config)))
->>>>>>> 1e316d3b
         nogpu = len(processes) > 0 or opt.nogpu
         bar_position = len(processes) + eval_idx
 
