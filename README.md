--- conflicted
+++ resolved
@@ -2,16 +2,6 @@
 
 A small framework for training and evaluating tensorflow models by Mimo Tilbich.
 
-<<<<<<< HEAD
----
-
-**Please note: This is a work in progress. Nothing is finished and a lot you read here might be wrong.**
-
-
----
-
-=======
->>>>>>> 79e71eca
 ## Table of Contents
 1. [Setup](#Setup)
 2. [Workflow](#Workflow)
@@ -95,10 +85,6 @@
 ## LICENSE
  
 [![LICENSE][LICENSE]](https://raw.githubusercontent.com/pesser/edflow/master/LICENSE)
-<<<<<<< HEAD
-This project is licensed under the terms of the MIT license.
-=======
->>>>>>> 79e71eca
 
 ## Authors
 
