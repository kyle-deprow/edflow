--- conflicted
+++ resolved
@@ -80,10 +80,7 @@
     "skimage",
     "natsort",
     "fastnumbers",
-<<<<<<< HEAD
-=======
     "cv2",
->>>>>>> d5161e36
 ]
 
 autodoc_default_options = {
@@ -97,14 +94,10 @@
 
 # Napoleon settings
 napoleon_google_docstring = False
-<<<<<<< HEAD
-napoleon_numpy_docstring = True
-=======
 napoleon_numpy_docstring = True
 
 # apidoc settings
 apidoc_module_dir = "../edflow"
 apidoc_output_dir = "source/source_files"
 # apidoc_excluded_paths = ['tests']
-# apidoc_separate_modules = True
->>>>>>> d5161e36
+# apidoc_separate_modules = True