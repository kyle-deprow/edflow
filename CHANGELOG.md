--- conflicted
+++ resolved
@@ -18,14 +18,10 @@
 - CHANGELOG.md to document notable changes.
 
 ### Changed
-<<<<<<< HEAD
 - Removed colons from log directory names and replaced them by hyphens.
-- `LambdaCheckpointHook` uses global step and doesn't save on first step.
-=======
 - `LambdaCheckpointHook` uses global step and doesn't save on first step.
 - Switched opencv2 functions with manual ones to get rid of the dependency.
 - `edeval` now allows for differnet callback interface via the config. Callbacks are now entered as `dicts`, which allows to also pass keyword arguments to the callbacks from the config.
 
 ### Removed
-- It is no longer possible to pass callbacks as list via the config
->>>>>>> 2b551418
+- It is no longer possible to pass callbacks as list via the config